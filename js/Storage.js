/* This Source Code Form is subject to the terms of the Mozilla Public
 * License, v. 2.0. If a copy of the MPL was not distributed with this
 * file, You can obtain one at http://mozilla.org/MPL/2.0/. */

/** @module */

import {SVGDocumentWrapper} from "./svg/SVGDocumentWrapper";
import {backendList} from "./backend/AbstractBackend";
import nunjucks from "nunjucks";
import Jed from "jed";
import {upgradeFromSVG, upgradeFromStorable} from "./upgrade";
import path from "path";

function replaceFileExtWith(fileName, ext) {
    return fileName.replace(/\.[^/.]+$/, ext);
}

/** File read/write manager.
 *
 * @todo Add documentation.
 */
export class Storage {

    constructor(controller, presentation, selection) {
<<<<<<< HEAD
        super();

        this.controller = controller;
        this.document = null;
        this.presentation = presentation;
        this.selection = selection;
        this.backend = backendList[0];
        this.svgFileDescriptor = null;
        this.htmlFileDescriptor = null;
        this.jsonNeedsSaving = false;
        this.htmlNeedsSaving = false;
        this.reloading = false;
=======
        this.controller         = controller;
        this.document           = null;
        this.presentation       = presentation;
        this.selection          = selection;
        this.backend            = backendList[0];
        this.svgFileDescriptor  = null;
        this.htmlFileDescriptor = null;
        this.jsonFileDescriptor = null;
        this.jsonNeedsSaving    = false;
        this.htmlNeedsSaving    = false;
>>>>>>> d15f2cbb

        // Adjust the template path depending on the target platform.
        // In the web browser, __dirname is set to "/js". The leading "/" will result
        // in an incorrect URL if the app is not hosted at the root of its domain.
        const templatePath = __dirname === "/js" ? "templates" : path.join(__dirname, "..", "templates");

        nunjucks.configure(templatePath, {
            watch: false,
            autoescape: false
        });

        controller.addListener("presentationChange", () => {
            this.jsonNeedsSaving = this.htmlNeedsSaving = true;
        });

        controller.addListener("editorStateChange",  () => {
            this.jsonNeedsSaving = true;
        });

        controller.addListener("blur", () => {
            if (this.backend && controller.getPreference("saveMode") === "onblur") {
                this.backend.doAutosave();
            }
        });
    }

    activate() {
        for (let backend of backendList) {
            const listItem = document.createElement("li");
            document.querySelector("#sozi-editor-view-preview ul").appendChild(listItem);

            const backendInstance = new backend(this.controller, listItem);
        }
    }

    save() {
        return this.backend.doAutosave();
    }

    reload() {
        this.save().then(
            () => this.backend.load(this.svgFileDescriptor)
        ).then(
            data => this.loadSVGData(data)
        );
    }

    setSVGFile(fileDescriptor, backend) {
        this.svgFileDescriptor = fileDescriptor;
        this.backend           = backend;
        this.backend.load(this.svgFileDescriptor).then(data => this.loadSVGData(data));
    }

    loadSVGData(data) {
        const _        = this.controller.gettext;
        const name     = this.backend.getName(this.svgFileDescriptor);
        const location = this.backend.getLocation(this.svgFileDescriptor);

<<<<<<< HEAD
        if (err) {
            this.controller.error(Jed.sprintf(_("File %s could not be loaded."), name));
        }
        else if (/\.svg$/.test(name)) {
            this.reloading = fileDescriptor === this.svgFileDescriptor;
            this.document = SVGDocumentWrapper.fromString(data);
            if (this.document.isValidSVG) {
                this.resolveRelativeURLs(location);
                this.presentation.setSVGDocument(this.document);
                this.svgFileDescriptor = fileDescriptor;
                this.controller.once("ready", () => {
                    const htmlFileName = name.replace(/\.svg$/, ".sozi.html");
                    this.createHTMLFile(htmlFileName, location);
                    this.createPresenterHTMLFile(name.replace(/\.svg$/, "-presenter.sozi.html"), location, htmlFileName);
                });
                this.openJSONFile(name.replace(/\.svg$/, ".sozi.json"), location);
            }
            else {
                this.controller.error(_("Document is not valid SVG."));
            }
        }
        else if (/\.sozi\.json$/.test(name)) {
            // Load presentation data and editor state from JSON file.
            this.loadJSONData(data);
            this.setJSONFile(fileDescriptor);
=======
        this.document = SVGDocumentWrapper.fromString(data);
        if (this.document.isValidSVG) {
            this.resolveRelativeURLs(location);
            this.presentation.setSVGDocument(this.document);
            this.openJSONFile(replaceFileExtWith(name, ".sozi.json"), location);
>>>>>>> d15f2cbb
        }
        else {
            this.controller.error(_("Document is not valid SVG."));
        }
    }

    /*
     * Fix the href attribute of linked images when the given URL is relative.
     *
     * In linked images, the href attribute can be either an absolute URL
     * or a path relative to the location of the SVG file.
     * But in the presentation editor, URLs are relative to the location of
     * the index.html file of the application.
     * For this reason, we modify image URLs by prefixing all relative URLs
     * with the actual location of the SVG file.
     */
    resolveRelativeURLs(location) {
        const XLINK_NS = "http://www.w3.org/1999/xlink";
        const xlinkNsAttrs = Array.from(this.document.root.attributes).filter(a => a.value === XLINK_NS);
        if (!xlinkNsAttrs.length) {
            return;
        }
        const xlinkPrefix = xlinkNsAttrs[0].name.replace(/^xmlns:/, "") + ":";

        for (let img of this.document.root.getElementsByTagName("image")) {
            const href = img.getAttribute(xlinkPrefix + "href");
            if (!/^[a-z]+:|^[/#]/.test(href)) {
                img.setAttribute(xlinkPrefix + "href", `${location}/${href}`);
            }
        }
    }

    /*
     * Open the JSON file with the given name at the given location.
     * If the file exists, load it.
     * It it does not exist, create it.
     *
     * Returns a promise.
     */
    openJSONFile(name, location) {
        const _ = this.controller.gettext;

        return this.backend.find(name, location).then(
            // Load presentation data and editor state from JSON file.
            fileDescriptor => this.backend.load(fileDescriptor).then(
                data => {
                    this.loadJSONData(data);
                    return fileDescriptor;
                }
            ),
            err => {
                // If no JSON file is available, attempt to extract
                // presentation data from the SVG document, assuming
                // it has been generated from Sozi 13 or earlier.
                // Then save the extracted data to a JSON file.
                upgradeFromSVG(this.presentation, this.controller);

                // Select the first frame
                if (this.presentation.frames.length) {
                    this.controller.info(_("Document was imported from Sozi 13 or earlier."));
                }

<<<<<<< HEAD
                this.backend.create(name, location, "application/json", this.getJSONData(), fileDescriptor => {
                    this.setJSONFile(fileDescriptor);
                });
=======
                return this.backend.create(name, location, "application/json", this.getJSONData());
            }
        ).then(
            fileDescriptor => {
                if (!this.jsonFileDescriptor) {
                    this.jsonFileDescriptor = fileDescriptor;
                    this.backend.autosave(fileDescriptor, () => this.jsonNeedsSaving, () => this.getJSONData());
                }

                this.controller.onLoad();
>>>>>>> d15f2cbb

                const svgName           = this.backend.getName(this.svgFileDescriptor);
                const htmlFileName      = replaceFileExtWith(svgName, ".sozi.html");
                const presenterFileName = replaceFileExtWith(svgName, "-presenter.sozi.html");
                this.createHTMLFile(htmlFileName, location);
                this.createPresenterHTMLFile(presenterFileName, location, htmlFileName);
            }
        );
    }

    /*
     * Create the exported HTML file if it does not exist.
     *
     * Returns a promise.
     */
    createHTMLFile(name, location) {
<<<<<<< HEAD
        this.backend.find(name, location, fileDescriptor => {
            if (fileDescriptor) {
                this.setHTMLFile(fileDescriptor);
                this.backend.save(fileDescriptor, this.exportHTML());
            }
            else {
                this.backend.create(name, location, "text/html", this.exportHTML(), fileDescriptor => {
                    this.setHTMLFile(fileDescriptor);
                });
=======
        return this.backend.find(name, location).then(
            fileDescriptor => this.backend.save(fileDescriptor, this.exportHTML()),
            err => this.backend.create(name, location, "text/html", this.exportHTML())
        ).then(
            fileDescriptor => {
                if (!this.htmlFileDescriptor) {
                    this.htmlFileDescriptor = fileDescriptor;
                    this.backend.autosave(fileDescriptor, () => this.htmlNeedsSaving, () => this.exportHTML());
                }
>>>>>>> d15f2cbb
            }
        );
    }

    /*
     * Create the presenter HTML file if it does not exist.
     *
     * Returns a promise.
     */
    createPresenterHTMLFile(name, location, htmlFileName) {
        return this.backend.find(name, location).then(
            fileDescriptor => {
                this.backend.save(fileDescriptor, this.exportPresenterHTML(htmlFileName));
            },
            err => {
                this.backend.create(name, location, "text/html", this.exportPresenterHTML(htmlFileName));
            }
        );
    }

    /*
     * Load the presentation and set the initial state
     * of the editor using the given JSON data.
     */
    loadJSONData(data) {
        const storable = JSON.parse(data);
        upgradeFromStorable(storable);
        this.presentation.fromStorable(storable);
        this.controller.fromStorable(storable);
        this.selection.fromStorable(storable);
    }

<<<<<<< HEAD
    /*
     * Register a file descriptor for the JSON presentation data.
     *
     * Configure autosaving for presentation data and editor state.
     */
    setJSONFile(fileDescriptor) {
        if (this.reloading) {
            return;
        }

        this.backend.autosave(fileDescriptor, () => this.jsonNeedsSaving, () => this.getJSONData());

        const _ = this.controller.gettext;

        this.backend.addListener("save", savedFileDescriptor => {
            if (fileDescriptor === savedFileDescriptor) {
                this.jsonNeedsSaving = false;
                this.controller.info(Jed.sprintf(_("Saved %s."), this.backend.getName(fileDescriptor)));
            }
        });
    }

    /*
     * Register a file descriptor for the generated HTML presentation.
     *
     * Configure autosaving for HTML export.
     */
    setHTMLFile(fileDescriptor) {
        if (this.reloading) {
            return;
        }

        this.htmlFileDescriptor = fileDescriptor;

        this.backend.autosave(fileDescriptor, () => this.htmlNeedsSaving, () => this.exportHTML());

        const _ = this.controller.gettext;

        this.backend.addListener("save", savedFileDescriptor => {
            if (fileDescriptor === savedFileDescriptor) {
                this.htmlNeedsSaving = false;
                this.controller.emit("repaint"); // TODO move this to controller
                this.controller.info(Jed.sprintf(_("Saved %s."), this.backend.getName(fileDescriptor)));
            }
        });
=======
    onSave(fileDescriptor) {
        const _ = this.controller.gettext;

        if (this.backend.sameFile(fileDescriptor, this.jsonFileDescriptor)) {
            this.jsonNeedsSaving = false;
        }
        else if (this.backend.sameFile(fileDescriptor, this.htmlFileDescriptor)) {
            this.htmlNeedsSaving = false;
        }

        this.controller.emit("repaint"); // TODO move this to controller
        this.controller.info(Jed.sprintf(_("Saved %s."), this.backend.getName(fileDescriptor)));
>>>>>>> d15f2cbb
    }

    /*
     * Extract the data to save from the current presentation
     * and the current editor state.
     * Return it as a JSON string.
     */
    getJSONData() {
        const storable = {};
        for (let object of [this.presentation, this.selection, this.controller]) {
            const partial = object.toStorable();
            for (let key in partial) {
                storable[key] = partial[key];
            }
        }
        return JSON.stringify(storable, null, "  ");
    }

    /*
     * Generate the content of the exported HTML file.
     */
    exportHTML() {
        return nunjucks.render("player.html", {
            svg: this.document.asText,
            pres: this.presentation,
            json: JSON.stringify(this.presentation.toMinimalStorable()),
            customCSS: this.readCustomFiles(".css"),
            customJS: this.readCustomFiles(".js")
        });
    }

    /*
     * Generate the content of the presenter HTML file.
     */
    exportPresenterHTML(htmlFileName) {
        return nunjucks.render("presenter.html", {
            pres: this.presentation,
            soziHtml: htmlFileName
        });
    }

    toRelativePath(filePath) {
        const svgLoc = this.backend.getLocation(this.svgFileDescriptor);
        return path.relative(svgLoc, filePath);
    }

    readCustomFiles(ext) {
        const svgLoc = this.backend.getLocation(this.svgFileDescriptor);
        const paths = this.presentation.customFiles.filter(path => path.endsWith(ext));
        const contents = paths.map(relPath => {
            const absPath = path.join(svgLoc, relPath);
            return this.backend.loadSync(absPath);
        });
        return contents.join("\n");
    }
}<|MERGE_RESOLUTION|>--- conflicted
+++ resolved
@@ -22,20 +22,6 @@
 export class Storage {
 
     constructor(controller, presentation, selection) {
-<<<<<<< HEAD
-        super();
-
-        this.controller = controller;
-        this.document = null;
-        this.presentation = presentation;
-        this.selection = selection;
-        this.backend = backendList[0];
-        this.svgFileDescriptor = null;
-        this.htmlFileDescriptor = null;
-        this.jsonNeedsSaving = false;
-        this.htmlNeedsSaving = false;
-        this.reloading = false;
-=======
         this.controller         = controller;
         this.document           = null;
         this.presentation       = presentation;
@@ -46,7 +32,6 @@
         this.jsonFileDescriptor = null;
         this.jsonNeedsSaving    = false;
         this.htmlNeedsSaving    = false;
->>>>>>> d15f2cbb
 
         // Adjust the template path depending on the target platform.
         // In the web browser, __dirname is set to "/js". The leading "/" will result
@@ -105,39 +90,11 @@
         const name     = this.backend.getName(this.svgFileDescriptor);
         const location = this.backend.getLocation(this.svgFileDescriptor);
 
-<<<<<<< HEAD
-        if (err) {
-            this.controller.error(Jed.sprintf(_("File %s could not be loaded."), name));
-        }
-        else if (/\.svg$/.test(name)) {
-            this.reloading = fileDescriptor === this.svgFileDescriptor;
-            this.document = SVGDocumentWrapper.fromString(data);
-            if (this.document.isValidSVG) {
-                this.resolveRelativeURLs(location);
-                this.presentation.setSVGDocument(this.document);
-                this.svgFileDescriptor = fileDescriptor;
-                this.controller.once("ready", () => {
-                    const htmlFileName = name.replace(/\.svg$/, ".sozi.html");
-                    this.createHTMLFile(htmlFileName, location);
-                    this.createPresenterHTMLFile(name.replace(/\.svg$/, "-presenter.sozi.html"), location, htmlFileName);
-                });
-                this.openJSONFile(name.replace(/\.svg$/, ".sozi.json"), location);
-            }
-            else {
-                this.controller.error(_("Document is not valid SVG."));
-            }
-        }
-        else if (/\.sozi\.json$/.test(name)) {
-            // Load presentation data and editor state from JSON file.
-            this.loadJSONData(data);
-            this.setJSONFile(fileDescriptor);
-=======
         this.document = SVGDocumentWrapper.fromString(data);
         if (this.document.isValidSVG) {
             this.resolveRelativeURLs(location);
             this.presentation.setSVGDocument(this.document);
             this.openJSONFile(replaceFileExtWith(name, ".sozi.json"), location);
->>>>>>> d15f2cbb
         }
         else {
             this.controller.error(_("Document is not valid SVG."));
@@ -200,11 +157,6 @@
                     this.controller.info(_("Document was imported from Sozi 13 or earlier."));
                 }
 
-<<<<<<< HEAD
-                this.backend.create(name, location, "application/json", this.getJSONData(), fileDescriptor => {
-                    this.setJSONFile(fileDescriptor);
-                });
-=======
                 return this.backend.create(name, location, "application/json", this.getJSONData());
             }
         ).then(
@@ -215,7 +167,6 @@
                 }
 
                 this.controller.onLoad();
->>>>>>> d15f2cbb
 
                 const svgName           = this.backend.getName(this.svgFileDescriptor);
                 const htmlFileName      = replaceFileExtWith(svgName, ".sozi.html");
@@ -232,17 +183,6 @@
      * Returns a promise.
      */
     createHTMLFile(name, location) {
-<<<<<<< HEAD
-        this.backend.find(name, location, fileDescriptor => {
-            if (fileDescriptor) {
-                this.setHTMLFile(fileDescriptor);
-                this.backend.save(fileDescriptor, this.exportHTML());
-            }
-            else {
-                this.backend.create(name, location, "text/html", this.exportHTML(), fileDescriptor => {
-                    this.setHTMLFile(fileDescriptor);
-                });
-=======
         return this.backend.find(name, location).then(
             fileDescriptor => this.backend.save(fileDescriptor, this.exportHTML()),
             err => this.backend.create(name, location, "text/html", this.exportHTML())
@@ -252,7 +192,6 @@
                     this.htmlFileDescriptor = fileDescriptor;
                     this.backend.autosave(fileDescriptor, () => this.htmlNeedsSaving, () => this.exportHTML());
                 }
->>>>>>> d15f2cbb
             }
         );
     }
@@ -285,53 +224,6 @@
         this.selection.fromStorable(storable);
     }
 
-<<<<<<< HEAD
-    /*
-     * Register a file descriptor for the JSON presentation data.
-     *
-     * Configure autosaving for presentation data and editor state.
-     */
-    setJSONFile(fileDescriptor) {
-        if (this.reloading) {
-            return;
-        }
-
-        this.backend.autosave(fileDescriptor, () => this.jsonNeedsSaving, () => this.getJSONData());
-
-        const _ = this.controller.gettext;
-
-        this.backend.addListener("save", savedFileDescriptor => {
-            if (fileDescriptor === savedFileDescriptor) {
-                this.jsonNeedsSaving = false;
-                this.controller.info(Jed.sprintf(_("Saved %s."), this.backend.getName(fileDescriptor)));
-            }
-        });
-    }
-
-    /*
-     * Register a file descriptor for the generated HTML presentation.
-     *
-     * Configure autosaving for HTML export.
-     */
-    setHTMLFile(fileDescriptor) {
-        if (this.reloading) {
-            return;
-        }
-
-        this.htmlFileDescriptor = fileDescriptor;
-
-        this.backend.autosave(fileDescriptor, () => this.htmlNeedsSaving, () => this.exportHTML());
-
-        const _ = this.controller.gettext;
-
-        this.backend.addListener("save", savedFileDescriptor => {
-            if (fileDescriptor === savedFileDescriptor) {
-                this.htmlNeedsSaving = false;
-                this.controller.emit("repaint"); // TODO move this to controller
-                this.controller.info(Jed.sprintf(_("Saved %s."), this.backend.getName(fileDescriptor)));
-            }
-        });
-=======
     onSave(fileDescriptor) {
         const _ = this.controller.gettext;
 
@@ -344,7 +236,6 @@
 
         this.controller.emit("repaint"); // TODO move this to controller
         this.controller.info(Jed.sprintf(_("Saved %s."), this.backend.getName(fileDescriptor)));
->>>>>>> d15f2cbb
     }
 
     /*
